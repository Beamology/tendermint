package v0

import (
	"os"
	"testing"
	"time"

	"github.com/stretchr/testify/require"

	abci "github.com/tendermint/tendermint/abci/types"
	cfg "github.com/tendermint/tendermint/config"
	"github.com/tendermint/tendermint/libs/log"
	"github.com/tendermint/tendermint/mempool/mock"
	"github.com/tendermint/tendermint/p2p"
	"github.com/tendermint/tendermint/p2p/p2ptest"
	bcproto "github.com/tendermint/tendermint/proto/tendermint/blockchain"
	"github.com/tendermint/tendermint/proxy"
	sm "github.com/tendermint/tendermint/state"
	"github.com/tendermint/tendermint/store"
	"github.com/tendermint/tendermint/types"
	dbm "github.com/tendermint/tm-db"
)

type reactorTestSuite struct {
	network *p2ptest.Network
	logger  log.Logger
	nodes   []p2p.NodeID

	reactors map[p2p.NodeID]*Reactor
	app      map[p2p.NodeID]proxy.AppConns

	blockchainChannels map[p2p.NodeID]*p2p.Channel
	peerChans          map[p2p.NodeID]chan p2p.PeerUpdate
	peerUpdates        map[p2p.NodeID]*p2p.PeerUpdates

	fastSync bool
}

func setup(
	t *testing.T,
	genDoc *types.GenesisDoc,
<<<<<<< HEAD
	privVals []types.PrivValidator,
	maxBlockHeight uint64,
=======
	privVal types.PrivValidator,
	maxBlockHeights []int64,
>>>>>>> 99c73dd3
	chBuf uint,
) *reactorTestSuite {
	t.Helper()

	numNodes := len(maxBlockHeights)
	require.True(t, numNodes >= 1,
		"must specify at least one block height (nodes)")

	rts := &reactorTestSuite{
		logger:             log.TestingLogger().With("module", "blockchain", "testCase", t.Name()),
		network:            p2ptest.MakeNetwork(t, numNodes),
		nodes:              make([]p2p.NodeID, 0, numNodes),
		reactors:           make(map[p2p.NodeID]*Reactor, numNodes),
		app:                make(map[p2p.NodeID]proxy.AppConns, numNodes),
		blockchainChannels: make(map[p2p.NodeID]*p2p.Channel, numNodes),
		peerChans:          make(map[p2p.NodeID]chan p2p.PeerUpdate, numNodes),
		peerUpdates:        make(map[p2p.NodeID]*p2p.PeerUpdates, numNodes),
		fastSync:           true,
	}

	rts.blockchainChannels = rts.network.MakeChannelsNoCleanup(t, BlockchainChannel, new(bcproto.Message), int(chBuf))

	i := 0
	for nodeID := range rts.network.Nodes {
		rts.addNode(t, nodeID, genDoc, privVal, maxBlockHeights[i])
		i++
	}

	t.Cleanup(func() {
		for _, nodeID := range rts.nodes {
			rts.peerUpdates[nodeID].Close()

			if rts.reactors[nodeID].IsRunning() {
				require.NoError(t, rts.reactors[nodeID].Stop())
				require.NoError(t, rts.app[nodeID].Stop())
				require.False(t, rts.reactors[nodeID].IsRunning())
			}
		}
	})

	return rts
}

func (rts *reactorTestSuite) addNode(t *testing.T,
	nodeID p2p.NodeID,
	genDoc *types.GenesisDoc,
	privVal types.PrivValidator,
	maxBlockHeight int64,
) {
	t.Helper()

	rts.nodes = append(rts.nodes, nodeID)
	rts.app[nodeID] = proxy.NewAppConns(proxy.NewLocalClientCreator(&abci.BaseApplication{}))
	require.NoError(t, rts.app[nodeID].Start())

	blockDB := dbm.NewMemDB()
	stateDB := dbm.NewMemDB()
	stateStore := sm.NewStore(stateDB)
	blockStore := store.NewBlockStore(blockDB)

	state, err := stateStore.LoadFromDBOrGenesisDoc(genDoc)
	require.NoError(t, err)

	db := dbm.NewMemDB()
	stateStore = sm.NewStore(db)

	blockExec := sm.NewBlockExecutor(
		stateStore,
		log.TestingLogger(),
		rts.app[nodeID].Consensus(),
		mock.Mempool{},
		sm.EmptyEvidencePool{},
	)
	require.NoError(t, stateStore.Save(state))

	for blockHeight := uint64(1); blockHeight <= maxBlockHeight; blockHeight++ {
		lastCommit := types.NewCommit(blockHeight-1, 0, types.BlockID{}, nil)

		if blockHeight > 1 {
			lastBlockMeta := blockStore.LoadBlockMeta(blockHeight - 1)
			lastBlock := blockStore.LoadBlock(blockHeight - 1)

			vote, err := types.MakeVote(
				lastBlock.Header.Height,
				lastBlockMeta.BlockID,
				state.Validators,
				privVal,
				lastBlock.Header.ChainID,
				time.Now(),
			)
			require.NoError(t, err)

			lastCommit = types.NewCommit(
				vote.Height,
				vote.Round,
				lastBlockMeta.BlockID,
				[]types.CommitSig{vote.CommitSig()},
			)
		}

		thisBlock := makeBlock(blockHeight, state, lastCommit)
		thisParts := thisBlock.MakePartSet(types.BlockPartSizeBytes)
		blockID := types.BlockID{Hash: thisBlock.Hash(), PartSetHeader: thisParts.Header()}

		state, _, err = blockExec.ApplyBlock(state, blockID, thisBlock)
		require.NoError(t, err)

		blockStore.SaveBlock(thisBlock, thisParts, lastCommit)
	}

	rts.peerChans[nodeID] = make(chan p2p.PeerUpdate)
	rts.peerUpdates[nodeID] = p2p.NewPeerUpdates(rts.peerChans[nodeID])
	rts.network.Nodes[nodeID].PeerManager.Register(rts.peerUpdates[nodeID])
	rts.reactors[nodeID], err = NewReactor(
		rts.logger.With("nodeID", nodeID),
		state.Copy(),
		blockExec,
		blockStore,
		nil,
		rts.blockchainChannels[nodeID],
		rts.peerUpdates[nodeID],
		rts.fastSync)
	require.NoError(t, err)

	require.NoError(t, rts.reactors[nodeID].Start())
	require.True(t, rts.reactors[nodeID].IsRunning())
}

func (rts *reactorTestSuite) start(t *testing.T) {
	t.Helper()
	rts.network.Start(t)
	require.Len(t,
		rts.network.RandomNode().PeerManager.Peers(),
		len(rts.nodes)-1,
		"network does not have expected number of nodes")
}

func TestReactor_AbruptDisconnect(t *testing.T) {
	config := cfg.ResetTestRoot("blockchain_reactor_test")
	defer os.RemoveAll(config.RootDir)

	genDoc, privVals := randGenesisDoc(config, 1, false, 30)
<<<<<<< HEAD
	maxBlockHeight := uint64(64)
	testSuites := []*reactorTestSuite{
		setup(t, genDoc, privVals, maxBlockHeight, 0),
		setup(t, genDoc, privVals, 0, 0),
	}
=======
	maxBlockHeight := int64(64)
>>>>>>> 99c73dd3

	rts := setup(t, genDoc, privVals[0], []int64{maxBlockHeight, 0}, 0)

	require.Equal(t, maxBlockHeight, rts.reactors[rts.nodes[0]].store.Height())

	rts.start(t)

	secondaryPool := rts.reactors[rts.nodes[1]].pool

	require.Eventually(
		t,
		func() bool {
			height, _, _ := secondaryPool.GetStatus()
			return secondaryPool.MaxPeerHeight() > 0 && height > 0 && height < 10
		},
		10*time.Second,
		10*time.Millisecond,
		"expected node to be partially synced",
	)

	// Remove synced node from the syncing node which should not result in any
	// deadlocks or race conditions within the context of poolRoutine.
	rts.peerChans[rts.nodes[1]] <- p2p.PeerUpdate{
		Status: p2p.PeerStatusDown,
		NodeID: rts.nodes[0],
	}
	require.NoError(t, rts.network.Nodes[rts.nodes[1]].PeerManager.Disconnected(rts.nodes[0]))
}

func TestReactor_NoBlockResponse(t *testing.T) {
	config := cfg.ResetTestRoot("blockchain_reactor_test")
	defer os.RemoveAll(config.RootDir)

	genDoc, privVals := randGenesisDoc(config, 1, false, 30)
<<<<<<< HEAD
	maxBlockHeight := uint64(65)
	testSuites := []*reactorTestSuite{
		setup(t, genDoc, privVals, maxBlockHeight, 0),
		setup(t, genDoc, privVals, 0, 0),
	}
=======
	maxBlockHeight := int64(65)
>>>>>>> 99c73dd3

	rts := setup(t, genDoc, privVals[0], []int64{maxBlockHeight, 0}, 0)

	require.Equal(t, maxBlockHeight, rts.reactors[rts.nodes[0]].store.Height())

	rts.start(t)

	testCases := []struct {
		height   uint64
		existent bool
	}{
		{maxBlockHeight + 2, false},
		{10, true},
		{1, true},
		{100, false},
	}

	secondaryPool := rts.reactors[rts.nodes[1]].pool
	require.Eventually(
		t,
		func() bool { return secondaryPool.MaxPeerHeight() > 0 && secondaryPool.IsCaughtUp() },
		10*time.Second,
		10*time.Millisecond,
		"expected node to be fully synced",
	)

	for _, tc := range testCases {
		block := rts.reactors[rts.nodes[1]].store.LoadBlock(tc.height)
		if tc.existent {
			require.True(t, block != nil)
		} else {
			require.Nil(t, block)
		}
	}
}

func TestReactor_BadBlockStopsPeer(t *testing.T) {
	// Ultimately, this should be refactored to be less integration test oriented
	// and more unit test oriented by simply testing channel sends and receives.
	// See: https://github.com/tendermint/tendermint/issues/6005
	t.SkipNow()

	config := cfg.ResetTestRoot("blockchain_reactor_test")
	defer os.RemoveAll(config.RootDir)

	maxBlockHeight := uint64(48)
	genDoc, privVals := randGenesisDoc(config, 1, false, 30)

	rts := setup(t, genDoc, privVals[0], []int64{maxBlockHeight, 0, 0, 0, 0}, 1000)

	require.Equal(t, maxBlockHeight, rts.reactors[rts.nodes[0]].store.Height())

	rts.start(t)

	require.Eventually(
		t,
		func() bool {
			caughtUp := true
			for _, id := range rts.nodes[1 : len(rts.nodes)-1] {
				if rts.reactors[id].pool.MaxPeerHeight() == 0 || !rts.reactors[id].pool.IsCaughtUp() {
					caughtUp = false
				}
			}

			return caughtUp
		},
		10*time.Minute,
		10*time.Millisecond,
		"expected all nodes to be fully synced",
	)

	for _, id := range rts.nodes[:len(rts.nodes)-1] {
		require.Len(t, rts.reactors[id].pool.peers, 3)
	}

	// Mark testSuites[3] as an invalid peer which will cause newSuite to disconnect
	// from this peer.
	//
	// XXX: This causes a potential race condition.
	// See: https://github.com/tendermint/tendermint/issues/6005
	otherGenDoc, otherPrivVals := randGenesisDoc(config, 1, false, 30)
	newNode := rts.network.MakeNode(t)
	rts.addNode(t, newNode.NodeID, otherGenDoc, otherPrivVals[0], maxBlockHeight)

	// add a fake peer just so we do not wait for the consensus ticker to timeout
	rts.reactors[newNode.NodeID].pool.SetPeerRange("00ff", 10, 10)

	// wait for the new peer to catch up and become fully synced
	require.Eventually(
		t,
		func() bool {
			return rts.reactors[newNode.NodeID].pool.MaxPeerHeight() > 0 && rts.reactors[newNode.NodeID].pool.IsCaughtUp()
		},
		10*time.Minute,
		10*time.Millisecond,
		"expected new node to be fully synced",
	)

	require.Eventuallyf(
		t,
		func() bool { return len(rts.reactors[newNode.NodeID].pool.peers) < len(rts.nodes)-1 },
		10*time.Minute,
		10*time.Millisecond,
		"invalid number of peers; expected < %d, got: %d",
		len(rts.nodes)-1,
		len(rts.reactors[newNode.NodeID].pool.peers),
	)
}<|MERGE_RESOLUTION|>--- conflicted
+++ resolved
@@ -39,13 +39,8 @@
 func setup(
 	t *testing.T,
 	genDoc *types.GenesisDoc,
-<<<<<<< HEAD
-	privVals []types.PrivValidator,
-	maxBlockHeight uint64,
-=======
 	privVal types.PrivValidator,
-	maxBlockHeights []int64,
->>>>>>> 99c73dd3
+	maxBlockHeights []uint64,
 	chBuf uint,
 ) *reactorTestSuite {
 	t.Helper()
@@ -188,15 +183,7 @@
 	defer os.RemoveAll(config.RootDir)
 
 	genDoc, privVals := randGenesisDoc(config, 1, false, 30)
-<<<<<<< HEAD
 	maxBlockHeight := uint64(64)
-	testSuites := []*reactorTestSuite{
-		setup(t, genDoc, privVals, maxBlockHeight, 0),
-		setup(t, genDoc, privVals, 0, 0),
-	}
-=======
-	maxBlockHeight := int64(64)
->>>>>>> 99c73dd3
 
 	rts := setup(t, genDoc, privVals[0], []int64{maxBlockHeight, 0}, 0)
 
@@ -231,15 +218,7 @@
 	defer os.RemoveAll(config.RootDir)
 
 	genDoc, privVals := randGenesisDoc(config, 1, false, 30)
-<<<<<<< HEAD
 	maxBlockHeight := uint64(65)
-	testSuites := []*reactorTestSuite{
-		setup(t, genDoc, privVals, maxBlockHeight, 0),
-		setup(t, genDoc, privVals, 0, 0),
-	}
-=======
-	maxBlockHeight := int64(65)
->>>>>>> 99c73dd3
 
 	rts := setup(t, genDoc, privVals[0], []int64{maxBlockHeight, 0}, 0)
 
